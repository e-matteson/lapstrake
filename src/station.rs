--- conflicted
+++ resolved
@@ -3,13 +3,8 @@
 
 use spec::{BreadthLine, HeightLine, Spec};
 use spline::Spline;
-<<<<<<< HEAD
-use scad_dots::utils::distance;
-=======
-use nalgebra::{Rotation2, normalize};
-use scad_dots::harness::preview_model;
+use nalgebra::{normalize, Rotation2};
 use scad_dots::utils::{distance, rotation_between};
->>>>>>> dae4e035
 use render_3d::{PathStyle3, ScadPath};
 use render_2d::{PathStyle2, SvgColor, SvgPath};
 
@@ -39,13 +34,13 @@
 #[derive(Debug, Clone)]
 pub struct Plank {
     pub top_line: Spline,
-    pub bottom_line: Spline
+    pub bottom_line: Spline,
 }
 
 #[derive(Debug, Clone)]
 pub struct FlattenedPlank {
     pub top_line: Vec<P2>,
-    pub bottom_line: Vec<P2>
+    pub bottom_line: Vec<P2>,
 }
 
 impl FlattenedPlank {
@@ -61,7 +56,7 @@
         let mut bottom_line = self.bottom_line.clone();
         bottom_line.reverse();
 
-        let mut points = vec!();
+        let mut points = vec![];
         points.extend(self.top_line.clone());
         points.extend(bottom_line);
         points.push(self.top_line[0]);
@@ -73,8 +68,8 @@
     /// A plank is a 3d object. Flatten it out to fit on a piece of paper.
     pub fn flatten(&self) -> Result<FlattenedPlank, Error> {
         let (first_len, quads) = self.quads()?;
-        let mut top_line = vec!();
-        let mut bottom_line = vec!();
+        let mut top_line = vec![];
+        let mut bottom_line = vec![];
         // Start with the leftmost points; assume WLOG they are at x=0.
         let mut top_pt = P2::new(0.0, 0.0);
         let mut bot_pt = P2::new(0.0, first_len);
@@ -93,9 +88,9 @@
             top_pt = new_top_pt;
             bot_pt = new_bot_pt;
         }
-        Ok(FlattenedPlank{
+        Ok(FlattenedPlank {
             top_line: top_line,
-            bottom_line: bottom_line
+            bottom_line: bottom_line,
         })
     }
 
@@ -104,22 +99,26 @@
         let top_pts = self.top_line.sample();
         let bot_pts = self.bottom_line.sample();
         let left_len = distance(&top_pts[0], &bot_pts[0]);
-        let mut quads = vec!();
+        let mut quads = vec![];
         if top_pts.len() != bot_pts.len() {
-            panic!(concat!("Plank unexpectedly has different number ",
-                           "of top and bottom points."));
+            panic!(concat!(
+                "Plank unexpectedly has different number ",
+                "of top and bottom points."
+            ));
         }
         let n = top_pts.len();
-        for i in 0..n-1 {
-            quads.push(Quad{
-                top_len: distance(&top_pts[i], &top_pts[i+1]),
-                bot_len: distance(&bot_pts[i], &bot_pts[i+1]),
+        for i in 0..n - 1 {
+            quads.push(Quad {
+                top_len: distance(&top_pts[i], &top_pts[i + 1]),
+                bot_len: distance(&bot_pts[i], &bot_pts[i + 1]),
                 top_angle: rotation_between(
-                    &(top_pts[i+1] - top_pts[i]),
-                    &(top_pts[i]   - bot_pts[i]))?.angle(),
+                    &(top_pts[i + 1] - top_pts[i]),
+                    &(top_pts[i] - bot_pts[i]),
+                )?.angle(),
                 bot_angle: rotation_between(
-                    &(bot_pts[i+1] - bot_pts[i]),
-                    &(bot_pts[i]   - top_pts[i]))?.angle()
+                    &(bot_pts[i + 1] - bot_pts[i]),
+                    &(bot_pts[i] - top_pts[i]),
+                )?.angle(),
             });
         }
         Ok((left_len, quads))
@@ -134,7 +133,7 @@
     // top edge length
     top_len: f32,
     // bottom edge length
-    bot_len: f32
+    bot_len: f32,
 }
 
 impl Hull {
@@ -144,10 +143,13 @@
     /// `overlap` is how much each plank should overlap the next.
     /// Planks are meant to be layed out from the bottom of the ship
     /// to the top; as a result, the bottommost plank has no overlap.
-    pub fn get_planks(&self, n: usize, overlap: usize, resolution: usize)
-                  -> Result<Vec<Plank>, Error>
-    {
-        let mut planks = vec!();
+    pub fn get_planks(
+        &self,
+        n: usize,
+        overlap: usize,
+        resolution: usize,
+    ) -> Result<Vec<Plank>, Error> {
+        let mut planks = vec![];
         for i in 0..n {
             let f_bottom = i as f32 / n as f32;
             let f_top = (i + 1) as f32 / n as f32;
@@ -155,9 +157,9 @@
             let offset = if at_end { 0 } else { overlap };
             let bottom_line = self.get_line(f_bottom, 0);
             let top_line = self.get_line(f_top, offset);
-            planks.push(Plank{
+            planks.push(Plank {
                 bottom_line: Spline::new(bottom_line, resolution)?,
-                top_line:    Spline::new(top_line, resolution)?
+                top_line: Spline::new(top_line, resolution)?,
             });
         }
         Ok(planks)
@@ -166,42 +168,16 @@
     /// Get a line across the hull that is a constant fraction `f`
     /// of the distance along the edge of each cross section.
     fn get_line(&self, f: f32, offset: usize) -> Vec<P3> {
-        self.stations.iter().map(|station| {
-            let len = station.spline.length();
-            let dist = f * len + offset as f32;
-            station.spline.at(dist)
-        }).collect()
-    }
-}
-
-impl Station {
-    pub fn render_3d(&self) -> Result<Tree, Error> {
-        let path = ScadPath::new(self.points.clone())
-            .stroke(10.0)
-            .show_points()
-            .link(PathStyle3::Line);
-        path
-    }
-
-    pub fn render_spline_2d(&self) -> SvgPath {
-        SvgPath::new(project(Axis::X, &self.spline.sample()))
-<<<<<<< HEAD
-            .stroke(SvgColor::Black, 2.5)
-            .style(PathStyle2::LineWithDots)
-=======
-            .stroke(SvgColor::Black, 2.0)
-            .style(PathStyle2::Line)
->>>>>>> dae4e035
-    }
-
-    pub fn render_points_2d(&self) -> SvgPath {
-        SvgPath::new(project(Axis::X, &self.points))
-            .stroke(SvgColor::Green, 2.0)
-            .style(PathStyle2::Dots)
-    }
-}
-
-impl Hull {
+        self.stations
+            .iter()
+            .map(|station| {
+                let len = station.spline.length();
+                let dist = f * len + offset as f32;
+                station.spline.at(dist)
+            })
+            .collect()
+    }
+
     pub fn draw_height_breadth_grid(&self) -> Vec<SvgPath> {
         let color = SvgColor::DarkGrey;
         let width = 2.;
@@ -258,6 +234,29 @@
         paths
     }
 }
+
+impl Station {
+    pub fn render_3d(&self) -> Result<Tree, Error> {
+        let path = ScadPath::new(self.points.clone())
+            .stroke(10.0)
+            .show_points()
+            .link(PathStyle3::Line);
+        path
+    }
+
+    pub fn render_spline_2d(&self) -> SvgPath {
+        SvgPath::new(project(Axis::X, &self.spline.sample()))
+            .stroke(SvgColor::Black, 2.0)
+            .style(PathStyle2::Line)
+    }
+
+    pub fn render_points_2d(&self) -> SvgPath {
+        SvgPath::new(project(Axis::X, &self.points))
+            .stroke(SvgColor::Green, 2.0)
+            .style(PathStyle2::Dots)
+    }
+}
+
 
 
 impl Spec {
