--- conflicted
+++ resolved
@@ -4,12 +4,12 @@
 extern crate csv;
 #[macro_use]
 extern crate failure;
+extern crate nalgebra;
 #[macro_use]
 extern crate scad_dots;
 #[macro_use]
 extern crate scad_dots_derive;
 extern crate svg;
-extern crate nalgebra;
 
 pub mod unit;
 pub mod spec;
@@ -33,43 +33,33 @@
 
 
 const STATION_RESOLUTION: usize = 20;
-const PLANK_RESOLUTION:   usize = 30;
+const PLANK_RESOLUTION: usize = 30;
 const NUM_PLANKS: usize = 10;
-const OVERLAP: Feet = Feet{ feet: 0, inches: 3, eighths: 0 };
+const OVERLAP: Feet = Feet {
+    feet: 0,
+    inches: 3,
+    eighths: 0,
+};
 
 fn main() {
     match read_data(Path::new("data.csv")) {
         Ok(data) => {
-<<<<<<< HEAD
-            let resolution = 10;
-=======
->>>>>>> dae4e035
             let spec = Spec {
                 config: Config { stuff: 0 },
                 data: data,
             };
-<<<<<<< HEAD
-            let hull = spec.get_hull(resolution).unwrap();
+            let hull = spec.get_hull(STATION_RESOLUTION).unwrap();
+
+            // Show the half-breadth curves for each station/cross-section
             let mut doc = SvgDoc::new();
+            doc.append_paths(hull.draw_half_breadths());
+            doc.save("half-breadth.svg").unwrap();
 
-            doc.append_paths(hull.draw_half_breadths());
-            doc.save("out.svg").unwrap();
-=======
-            let hull = spec.get_hull(STATION_RESOLUTION).unwrap();
-            //            hull.stations[3].render_3d();
-
-            // Show the station splines
-            let mut doc = SvgDoc::new();
-            for station in &hull.stations {
-                doc.append_path(station.render_spline_2d());
-                doc.append_path(station.render_points_2d());
-            }
-            doc.save("out.svg");
-
-            // Show a sample plank.
-            let planks = hull.get_planks(
-                NUM_PLANKS, OVERLAP.into(), PLANK_RESOLUTION).unwrap();
-            let flattened_planks: Vec<_> = planks.iter()
+            // Show all planks overlayed on each other
+            let planks = hull.get_planks(NUM_PLANKS, OVERLAP.into(), PLANK_RESOLUTION)
+                .unwrap();
+            let flattened_planks: Vec<_> = planks
+                .iter()
                 .map(|plank| plank.flatten().unwrap())
                 .collect();
             let mut doc = SvgDoc::new();
@@ -77,7 +67,6 @@
                 doc.append_path(plank.render_2d());
             }
             doc.save("plank.svg");
->>>>>>> dae4e035
 
             println!("ok");
         }
