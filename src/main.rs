--- conflicted
+++ resolved
@@ -35,24 +35,21 @@
 fn main() {
     match read_data(Path::new("data.csv")) {
         Ok(data) => {
-            let resolution = 10;
+            let resolution = 2;
             let spec = Spec {
                 config: Config { stuff: 0 },
                 data: data,
             };
-<<<<<<< HEAD
             let hull = spec.get_hull(resolution).unwrap();
-            hull.stations[3].render_3d();
-=======
-            let stations = spec.get_stations(resolution).unwrap();
+//            hull.stations[3].render_3d();
             // let mut trees = Vec::new();
-            stations[3].render_2d();
+            hull.stations[15].render_spline_2d("spline.svg");
+            hull.stations[15].render_points_2d("points.svg");
             // for station in &stations {
             //     trees.push(station.render_3d().unwrap());
             // }
             // preview_model(&Tree::Union(trees)).unwrap();
 
->>>>>>> 98819240
             println!("ok");
         }
         Err(err) => print_error(err),
